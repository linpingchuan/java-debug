--- conflicted
+++ resolved
@@ -20,11 +20,8 @@
 import java.util.HashMap;
 import java.util.List;
 import java.util.Map;
-<<<<<<< HEAD
-=======
 import java.util.Map.Entry;
 import java.util.logging.Logger;
->>>>>>> 60313c6c
 
 import org.apache.commons.lang3.StringUtils;
 
@@ -121,17 +118,11 @@
         }
 
         try {
-<<<<<<< HEAD
             Log.info("Trying to launch Java Program with options \"%s -cp %s %s %s\" .",
-                    launchArguments.vmArgs, StringUtils.join(launchArguments.classPaths, ";"), launchArguments.mainClass, launchArguments.args);
-            IDebugSession debugSession = DebugUtility.launch(vmProvider.getVirtualMachineManager(),
-                    launchArguments.mainClass, launchArguments.args, launchArguments.vmArgs, Arrays.asList(launchArguments.classPaths));
-=======
-            logger.info(String.format("Trying to launch Java Program with options \"%s -cp %s %s %s\" .",
-                    launchArguments.vmArgs, StringUtils.join(launchArguments.classPaths, File.pathSeparator), launchArguments.mainClass, launchArguments.args));
+                    launchArguments.vmArgs, StringUtils.join(launchArguments.classPaths, File.pathSeparator), launchArguments.mainClass, launchArguments.args);
             IDebugSession debugSession = DebugUtility.launch(vmProvider.getVirtualMachineManager(), launchArguments.mainClass, launchArguments.args,
                     launchArguments.vmArgs, Arrays.asList(launchArguments.classPaths), launchArguments.cwd, envVars);
->>>>>>> 60313c6c
+
             context.setDebugSession(debugSession);
             Log.info("Launching debuggee VM succeeded.");
 
